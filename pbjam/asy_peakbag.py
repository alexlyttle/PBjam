--- conflicted
+++ resolved
@@ -593,15 +593,10 @@
 
         # Evaluate the prior, defined by a KDE
         # log10(Dnu), log10(numax), log10(Teff), bp_rp, eps
-<<<<<<< HEAD
+
         lp = np.log(self.kde.pdf([np.log10(p[1]), np.log10(p[0]), np.log10(p[8]),
                            p[9], p[3]]))
 
-=======
-        lp = np.log(self.kde.pdf([np.log10(p[1]), np.log10(p[0]), np.log10(p[8]), 
-                           p[9], p[3]]))
-    
->>>>>>> 8680e73a
         lp += self.pgaussian(p)
 
         return lp
