"""Fitting the asymptotic relation to an SNR spectrum

This module fits the asymptotic relation to the p-modes in a frequency range
around nu_max, the central frequency of the seismic mode envelope,
in a solar-like oscillator. Only l=0 and l=2 are fit, l=1 modes are ignored.
"""

import numpy as np
import pbjam as pb
import pandas as pd
import scipy.stats as scist
from .priors import kde
from .plotting import plotting

def get_nmax(dnu, numax, eps):
    """Compute radial order at numax.

    Compute the radial order at numax, which in this implimentation of the
    asymptotic relation is not necessarily integer.

    Parameters
    ----------
    numax : float
        Frequency of maximum power of the p-mode envelope (muHz).
    dnu : float
        Large separation of l=0 modes (muHz).
    eps : float
        Epsilon phase term in asymptotic relation (muHz).

    Returns
    -------
        nmax : float
            non-integer radial order of maximum power of the p-mode envelope
    """

    return numax / dnu - eps


def get_enns(nmax, norders):
    """Compute radial order numbers.

    Get the enns that will be included in the asymptotic relation fit. These
    are all integer.

    Parameters
    ----------
    nmax : float
        Frequency of maximum power of the p-mode envelope
    norders : int
        Total number of radial orders to consider

    Returns
    -------
    enns : ndarray
            Numpy array of norders radial orders (integers) around numax (nmax).
    """

    below = np.floor(nmax - np.floor(norders/2)).astype(int)
    above = np.floor(nmax + np.ceil(norders/2)).astype(int)
<<<<<<< HEAD
    if type(below) != np.ndarray:
=======
    
    # Handling of single input (during fitting), or array input when evaluating
    # the fit
    if type(below) == np.int64:
>>>>>>> 0c66faf8
        return np.arange(below, above)
    else:
        return np.concatenate([np.arange(x, y) for x, y in zip(below, above)]).reshape(-1, norders)


def asymptotic_relation(numax, dnu, eps, alpha, norders):
    """ Compute the l=0 mode frequencies from the asymptotic relation for
    p-modes

    Parameters
    ----------
    numax : float
        Frequency of maximum power of the p-mode envelope (muHz).
    dnu : float
        Large separation of l=0 modes (muHz).
    eps : float
        Epsilon phase term in asymptotic relation (unitless).
    alpha : float
        Curvature factor of l=0 ridge (second order term, unitless).
    norders : int
        Number of desired radial orders to calculate frequncies for, centered
        around numax.

    Returns
    -------
    nu0s : ndarray
        Array of l=0 mode frequencies from the asymptotic relation (muHz).

    """
    nmax = get_nmax(dnu, numax, eps)
    enns = get_enns(nmax, norders)
    return (enns.T + eps + alpha/2*(enns.T - nmax)**2) * dnu


def P_envelope(nu, hmax, numax, width):
    """ Power of the seismic p-mode envelope

    Computes the power at frequency nu in the p-mode envelope from a Gaussian
    distribution. Used for computing mode heights.

    Parameters
    ----------
    nu : float
        Frequency (in muHz).

    hmax : float
        Height of p-mode envelope (in SNR).

    numax : float
        Frequency of maximum power of the p-mode envelope (in muHz).

    width : float
        Width of the p-mode envelope (in muHz).

    Returns
    -------
    h : float
        Power at frequency nu (in SNR)
    """
    hmax = 10**hmax
    width = 10**width
    return hmax * np.exp(- 0.5 * (nu - numax)**2 / width**2)


def get_summary_stats(fit, model, pnames):
    """ Make dataframe with fit summary statistics

    Creates a dataframe that contains various quantities that summarize the
    fit. Note, these are predominantly derived from the marginalized posteriors.

    Parameters
    ----------
    fit : asy_peakbag.mcmc instance
        asy_peakbag.mcmc that was used to fit the spectrum, containing the
        log-likelihoods and MCMC chains.
    model : the asymp_spec_model.model instance that defines the model used to
        fit the spectrum.
    pnames : list
       List of names of each of the parameters in the fit.

    Returns
    -------
    summary : pandas.DataFrame
        Dataframe with the summary statistics.
    mle_model : ndarray
        Numpy array with the model spectrum corresponding to the maximum
        likelihood solution.
    """

    summary = pd.DataFrame()
    idx = np.argmax(fit.flatlnlike)
    mle = fit.flatchain[idx,:]
    means = np.mean(fit.flatchain, axis = 0)
    stds = np.std(fit.flatchain, axis = 0)
    skewness = scist.skew(fit.flatchain, axis = 0)
    pars_percs = np.percentile(fit.flatchain, [50-95.4499736104/2,
                                               50-68.2689492137/2,
                                               50,
                                               50+68.2689492137/2,
                                               50+95.4499736104/2], axis=0)
    mads =  scist.median_absolute_deviation(fit.flatchain, axis=0)

    smry_stats = ['mle', 'mean', 'std', 'skew', '2nd', '16th', '50th', '84th',
                  '97th', 'MAD']
    for i, par in enumerate(pnames):
        z = [mle[i], means[i], stds[i], skewness[i],  pars_percs[0,i],
             pars_percs[1,i], pars_percs[2,i], pars_percs[3,i],
             pars_percs[4,i], mads[i]]
        A = {key: z[i] for i, key in enumerate(smry_stats)}
        summary[par] = pd.Series(A)
    summary = summary.transpose()
    mle_model = model(mle)
    return summary, mle_model


class asymp_spec_model():
    """Class for spectrum model using asymptotic relation.

    Parameters
    ---------_
    f : float, ndarray
        Array of frequency bins of the spectrum (muHz). Truncated to the range
        around numax.
    norders : int
        Number of radial order to fit

    Attributes
    ----------
    f : float, ndarray
        Array of frequency bins of the spectrum (muHz). Truncated to the range
        around numax.

    norders : int
        Number of radial order to fit
    """

    def __init__(self, f, norders):
        self.f = f
        self.norders = norders


    def lor(self, freq, h, w):
        """ Lorentzian to describe a mode.

        Parameters
        ----------
        freq : float
            Frequency of lorentzian (muHz).
        h : float
            Height of the lorentizan (SNR).
        w : float
            Full width of the lorentzian (log10(muHz)).

        Returns
        -------
        mode : ndarray
            The SNR as a function frequency for a lorentzian.
        """

        w = 10**(w)
        return h / (1.0 + 4.0/w**2*(self.f - freq)**2)


    def pair(self, freq0, h, w, d02, hfac=0.7):
        """Define a pair as the sum of two Lorentzians.

        A pair is assumed to consist of an l=0 and an l=2 mode. The widths are
        assumed to be identical, and the height of the l=2 mode is scaled
        relative to that of the l=0 mode. The frequency of the l=2 mode is the
        l=0 frequency minus the small separation.

        Parameters
        ----------
        freq0 : float
            Frequency of the l=0 (muHz).
        h : float
            Height of the l=0 (SNR).
        w : float
            The mode width (identical for l=2 and l=0) (log10(muHz)).
        d02 : float
            The small separation (muHz).
        hfac : float, optional
            Ratio of the l=2 height to that of l=0 (unitless).

        Returns
        -------
        pair_model : array
            The SNR as a function of frequency of a mode pair.
        """

        pair_model = self.lor(freq0, h, w)
        pair_model += self.lor(freq0 - d02, h*hfac, w)
        return pair_model

    def model(self, dnu, numax, eps, d02, alpha, hmax, envwidth, modewidth,
              *args):
        """ Constructs a spectrum model from the asymptotic relation.

        The asymptotic relation for p-modes with angular degree, l=0, is
        defined as:

        nu_nl = (n + epsilon + alpha/2(n - nmax)**2) * log(dnu) ,

        where nmax = numax / dnu - epsilon.

        We separate the l=0 and l=2 modes by the small separation d02.

        Parameters
        ----------
        dnu : float
            Large separation log10(muHz)
        lognumax : float
            Frequency of maximum power of the p-mode envelope log10(muHz)

        eps : float
            Phase term of the asymptotic relation (unitless)
        alpha : float
            Curvature of the asymptotic relation log10(unitless)
        d02 : float
            Small separation log10(muHz)
        loghmax : float
            Gaussian height of p-mode envelope log10(SNR)
        logenvwidth : float
            Gaussian width of the p-mode envelope log10(muHz)
        logmodewidth : float
            Width of the modes (log10(muHz))
        *args : array-like
            List of additional parameters (Teff, bp_rp) that aren't actually
            used to construct the spectrum model, but just for evaluating the
            prior.

        Returns
        -------
        model : ndarray
            spectrum model around the p-mode envelope
        """

        f0s = asymptotic_relation(10**numax, 10**dnu, eps, 10**alpha, self.norders)
        Hs = P_envelope(f0s, hmax, 10**numax, envwidth)
        mod = np.ones(len(self.f))
        for n in range(len(f0s)):
            mod += self.pair(f0s[n], Hs[n], modewidth, 10**d02)
        return mod

    def __call__(self, p):
        """ Produce model of the asymptotic relation

        Parameters
        ----------
        p : list
            list of model parameters

        Returns
        -------
        model : array
            spectrum model around the p-mode envelope
        """

        return self.model(*p)


class asymptotic_fit(kde, plotting):
    """ Class for fitting a spectrum based on the asymptotic relation.

    Parameters
    ----------
    f : ndarray
        Numpy array of frequency bins of the spectrum (muHz).
    s : ndarray
        Numpy array of power in each frequency bin (SNR).
    start_samples: ndarray
        Samples representing the starting guess for the asymptotic
        peakbagging.
    teff : [real, real]
        Stellar effective temperature and uncertainty
    bp_rp : [real, real]
        The Gaia Gbp - Grp color value and uncertainty (probably ~< 0.01 dex)
    store_chains : bool, optional
        Flag for storing all the full set of samples from the MCMC run.
        Warning, if running multiple targets, make sure you have enough memory.
    nthreads : int, optional
        Number of multiprocessing threads to use to perform the fit. For long
        cadence data 1 is best, more will just add parallelization overhead.
        Untested on short cadence.
    norders : int, optional
        Number of radial orders to fit

    Attributes
    ----------
    f : ndarray
        Numpy array of frequency bins of the spectrum (muHz).
    s : ndarray
        Numpy array of power in each frequency bin (SNR).
    sel : ndarray, bool
        Numpy array of boolean values specifying the frequency range to be
        considered in the asymptotic relation fit.
    model : asy_peakbag.model.model instance
        Function for computing a spectrum model given a set of parameters.
    bounds : ndarray
        Numpy array of upper and lower boundaries for the asymptotic relation
        fit. These limits truncate the likelihood function.
    gaussian : ndarray
        Numpy array of tuples of mean and sigma for Gaussian
        priors on each of the fit parameters (To be removed when full
        KDE is implimented).
    """

    def __init__(self, starinst, kdeinst=None, norders=6, store_chains=False, 
                 nthreads=1):
        
        self.f = starinst.f
        self.s = starinst.s
        self.store_chains = store_chains
        self.nthreads = nthreads
        self.norders = norders
        
            
        self.par_names = ['dnu', 'numax', 'eps', 'd02', 'alpha', 'env_height',
                          'env_width', 'mode_width', 'teff', 'bp_rp']

        if kdeinst:
            self.start_samples = kdeinst.samples
            self.prior = kdeinst.prior
        elif hasattr(starinst, 'kde'):
            self.start_samples = starinst.kde.samples
            self.prior = starinst.kde.prior
        else:
            raise ValueError("Asy_peakbag won't run without samples of the prior")





        means = self.start_samples.mean(axis=0)
        start = [10**(means[0]), 10**(means[1]), means[2], 10**(means[3]), 
                 10**(means[4]), means[5], means[6], means[7], 10**(means[8]),
                 means[9]]
        self.start = start

        nmax = get_nmax(*start[:3])
        enns = get_enns(nmax, self.norders)

        lower_frequency = (min(enns) - 1.25 + start[2])* start[0]
        upper_frequency = (max(enns) + 0.25 + start[2])* start[0]
        
        self.sel = (self.f > lower_frequency) & (self.f < upper_frequency)

        self.model = asymp_spec_model(self.f[self.sel], self.norders)

        self.modeID = None
        self.summary = None
        self.samples = None
        self.lnlike_fin = None
        self.lnprior_fin = None
        self.mle_model = None
        self.acceptance = None
                
        starinst.asy_fit = self


    def get_modeIDs(self, fit, N):
        """ Set mode ID in a dataframe

        Evaluates the asymptotic relation for each walker position from the
        MCMC fit. The median values of the resulting set of frequencies are
        then returned in a pandas.DataFrame

        Parameters
        ----------
        fit : asy_peakbag.mcmc class instance
            mcmc class instances used in the fit
        N : int
            Number of radial orders to output. Note that doesn't have to be
            the same as that used int he fit itself.

        Returns
        -------
        modeID : pandas.DataFrame
            Dataframe of radial order, n (best guess), angular degree, l,
            frequency and frequency error.
        """

        flatchain = fit.flatchain

        nsamps = np.shape(flatchain)[0]

        nu0_samps, nu2_samps = np.empty((nsamps, N)), np.empty((nsamps, N))

        nu0_samps = asymptotic_relation(10**flatchain[:, 1], 10**flatchain[:, 0],
                                        flatchain[:, 2], 10**flatchain[:, 4], N)
        nu2_samps = nu0_samps - 10**flatchain[:, 3]

        nus_med = np.median(np.array([nu0_samps, nu2_samps]), axis=2)
        nus_mad = scist.median_absolute_deviation(np.array([nu0_samps, nu2_samps]), axis=2)

        ells = [0 if i % 2 else 2 for i in range(2*N)]

        nus_med_out = []
        nus_mad_out = []

        for i in range(N):
            nus_med_out += [nus_med[1, i], nus_med[0, i]]
            nus_mad_out += [nus_mad[1, i], nus_mad[0, i]]

        modeID = pd.DataFrame({'ell': ells, 'nu_med': nus_med_out, 
                               'nu_mad': nus_mad_out})
        return modeID



    def likelihood(self, p):
        """ Likelihood function for set of model parameters

        Evaluates the likelihood function for a set of
        model parameters.  This includes the constraint from
        the observed variables.

        Parameters
        ----------
        p : array
            Array of model parameters

        Returns
        -------
        like : float
            likelihood function at p

        Note:
        log_dnu, log_numax, eps, log_d02, log_alpha, \
            log_env_height, log_env_width, log_mode_width, \
            log_teff, bp_rp = p
        """
        
        # Constraint from input obs
        ld = 0.0
        ld += self.normal(p[-2], *self.log_obs['teff'])
        ld += self.normal(p[-1], *self.log_obs['bp_rp'])
        
        # Constraint from the periodogram
        mod = self.model(p)
        like = -1.0 * np.sum(np.log(mod) + self.s[self.sel] / mod)
        return like + ld

    def __call__(self, dnu=[1, -1], numax=[1, -1], teff=[1, -1], bp_rp=[1, -1]):
        """ Setup, run and parse the asymptotic relation fit using EMCEE.

        Parameters
        ----------
        dnu : [real, real]
            Large frequency spacing and uncertainty
        numax : [real, real]
            Frequency of maximum power and uncertainty
        teff : [real, real]
            Stellar effective temperature and uncertainty
        bp_rp : [real, real]
            The Gaia Gbp - Grp color value and uncertainty 
            (probably ~< 0.01 dex).

        Returns
        -------
        asy_result : Dict
            A dictionary of the modeID DataFrame and the summary DataFrame.
        """
        
        self.obs = {'dnu': dnu, 'numax': numax, 'teff': teff, 'bp_rp': bp_rp}
        self.obs_to_log(self.obs)

        
        self.fit = pb.mcmc(self.start_samples.mean(axis=0), self.likelihood,
                           self.prior, nthreads=self.nthreads)

        self.fit(start_samples=self.start_samples)

        self.modeID = self.get_modeIDs(self.fit, self.norders)

        self.summary, self.mle_model = get_summary_stats(self.fit, self.model, 
                                                         self.par_names)

        if self.store_chains:
            self.samples = self.fit.flatchain
            self.lnlike_fin = self.fit.flatlnlike
        else:
            self.samples = self.fit.chain[:,-1,:]
            self.lnlike_fin = np.array([self.fit.likelihood(self.fit.chain[i,-1,:]) for i in range(self.fit.nwalkers)])
            self.lnprior_fin = np.array([self.fit.lp(self.fit.chain[i,-1,:]) for i in range(self.fit.nwalkers)])

        self.acceptance = self.fit.acceptance
        
        return {'modeID': self.modeID, 'summary': self.summary}


#    def plot_start(self):
#        '''
#        Plots the starting model as a diagnotstic.
#        '''
#        fig, ax = plt.subplots(figsize=[16,9])
#        ax.plot(self.f, self.s, 'k-', label='Data', alpha=0.2)
#        smoo = self.start[0] * 0.005 / (self.f[1] - self.f[0])
#        kernel = conv.Gaussian1DKernel(stddev=smoo)
#        smoothed = conv.convolve(self.s, kernel)
#        ax.plot(self.f, smoothed, 'k-',
#                label='Smoothed', lw=3, alpha=0.6)
#        ax.plot(self.f[self.sel], self.model(self.start_samples.mean(axis=0)), 'r-',
#                label='Start model', alpha=0.7)
#        ax.set_ylim([0, smoothed.max()*1.5])
#        ax.set_xlabel(r'Frequency ($\mu \rm Hz$)')
#        ax.set_ylabel(r'SNR')
#        ax.legend()
#        return fig






























#    def plot(self, thin=100):
#        '''
#        Plots the data and some models generated from the samples
#        from the posteriod distribution.
#
#        Parameters
#        ----------
#        thin: int
#            Thins the samples of the posterior in order to speed up plotting.
#
#        Returns
#        -------
#        fig: Figure
#            The figure element containing the plots.
#        '''
#        
#        fig, ax = plt.subplots(figsize=[16,9])
#        ax.plot(self.f, self.s, 'k-', label='Data', alpha=0.2)
#        smoo = self.start[0] * 0.005 / (self.f[1] - self.f[0])
#        kernel = conv.Gaussian1DKernel(stddev=smoo)
#        smoothed = conv.convolve(self.s, kernel)
#        ax.plot(self.f, smoothed, 'k-', label='Smoothed', lw=3, alpha=0.6)
#        ax.plot(self.f[self.sel], self.model(self.flatchain[0, :]), 'r-',
#                label='Model', alpha=0.2)
#        for i in np.arange(thin, len(self.flatchain), thin):
#            ax.plot(self.f[self.sel], self.model(self.flatchain[i, :]), 'r-',
#                    alpha=0.2)
#        for f in self.modeID['nu_med']:
#            ax.axvline(f, c='k', linestyle='--')
#        ax.set_ylim([0, smoothed.max()*1.5])
#        ax.set_xlim([self.f[self.sel].min(), self.f[self.sel].max()])
#        ax.set_xlabel(r'Frequency ($\mu \rm Hz$)')
#        ax.set_ylabel(r'SNR')
#        ax.legend(loc=1)
#        return fig
#
#    def plot_corner(self):
#        '''
#        Calls corner.corner on the sampling results
#        '''
#        
#        fig = corner.corner(self.fit.flatchain, labels=self.pars_names,
#                            quantiles=[0.16, 0.5, 0.84], show_titles=True, 
#                            title_kwargs={"fontsize": 12})
#        return fig<|MERGE_RESOLUTION|>--- conflicted
+++ resolved
@@ -57,14 +57,10 @@
 
     below = np.floor(nmax - np.floor(norders/2)).astype(int)
     above = np.floor(nmax + np.ceil(norders/2)).astype(int)
-<<<<<<< HEAD
-    if type(below) != np.ndarray:
-=======
     
     # Handling of single input (during fitting), or array input when evaluating
     # the fit
-    if type(below) == np.int64:
->>>>>>> 0c66faf8
+    if type(below) != np.ndarray:
         return np.arange(below, above)
     else:
         return np.concatenate([np.arange(x, y) for x, y in zip(below, above)]).reshape(-1, norders)
