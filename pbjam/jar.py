--- conflicted
+++ resolved
@@ -35,10 +35,6 @@
 import glob
 
 from . import PACKAGEDIR
-
-
-
-
 
 
 def multiplier(x, N):
@@ -236,12 +232,9 @@
         self.asy_result = None
         self.source = source
         self.nthreads = nthreads
-<<<<<<< HEAD
         self.store_chains = store_chains
-=======
         self.data_file = PACKAGEDIR + os.sep + 'data' + os.sep + 'prior_data.csv'
 
->>>>>>> 1142e115
 
     def asymptotic_modeid(self, d02=None, alpha=None, mode_width=None,
                           env_width=None, env_height=None, norders=8):
@@ -269,7 +262,6 @@
         """
 
         fit = asymptotic_fit(self, d02, alpha, mode_width, env_width,
-<<<<<<< HEAD
                              env_height, store_chains = self.store_chains,
                              nthreads=self.nthreads, nrads = norders)
         fit.run()
@@ -282,41 +274,6 @@
     
         ax.plot(self.f[sel], model, lw=3, color='C3', alpha=1)
             
-=======
-                             env_height, nthreads=self.nthreads)
-        fit.run(norders)
-
-        self.asy_modeID = fit.asy_modeID
-        self.asy_model = fit.asy_model
-        self.asy_bestfit = fit.asy_bestfit
-
-    def plot_asyfit(self, model=None, fig=None, modeID=None):
-        # Plot resulting spectrum model
-        if not model:
-            model = self.asy_model
-        mod_f, mod_s = model
-        if not modeID:
-            modeID = self.asy_modeID
-        if not fig:
-            fig = plt.figure(figsize=(12, 7))
-
-        bf = self.asy_bestfit
-
-        prior = pd.read_csv(self.data_file)
-
-        ax_res = fig.add_axes([0.05, 0.07, 0.69, 0.15])
-        ax_main = fig.add_axes([0.05, 0.23, 0.69, 0.76])
-        ax_0 = fig.add_axes([0.75, 0.07, 0.19, 0.15])
-        ax_1 = fig.add_axes([0.75, 0.30, 0.19, 0.226])
-        ax_2 = fig.add_axes([0.75, 0.53, 0.19, 0.226])
-        ax_3 = fig.add_axes([0.75, 0.76, 0.19, 0.23])
-
-        # Main plot
-        idx = (mod_f[0] <= self.f) & (self.f <= mod_f[-1])
-        ax_main.plot(self.f[idx], self.s[idx],
-                     lw=0.5, label='Spectrum', color='C0')
-        ax_main.plot(mod_f, mod_s, label='Model', lw=3, color='C3')
->>>>>>> 1142e115
         linestyles = ['-', '--', '-.', '.']
         labels = ['$l=0$', '$l=1$', '$l=2$', '$l=3$']
         for i in range(len(modeID)):
@@ -497,11 +454,7 @@
 
     def __init__(self, ID=None, numax=None, dnu=None, teff=None, bp_rp=None,
                  epsilon=None, timeseries=None, psd=None, dictlike=None,
-<<<<<<< HEAD
-                 store_chains = False, nthreads=1,
-=======
-                 nthreads=1, use_cached=False,
->>>>>>> 1142e115
+                 store_chains = False, nthreads=1, use_cached=False,
                  kwargs={}):
 
         self.nthreads = nthreads
